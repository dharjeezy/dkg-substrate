--- conflicted
+++ resolved
@@ -15,8 +15,7 @@
 codec = { package = "parity-scale-codec", version = "2.0.0", features = ["derive"], default-features = false }
 scale-info = { version = "1.0", default-features = false, features = ["derive"] }
 
-<<<<<<< HEAD
-primitives = { path = '../../primitives', default-features = false }
+
 dkg-runtime-primitives = { path = '../../dkg-runtime-primitives', default-features = false }
 frame-benchmarking = { git = 'https://github.com/paritytech/substrate', branch = 'polkadot-v0.9.11', default-features = false, optional = true }
 frame-support = { git = 'https://github.com/paritytech/substrate', branch = 'polkadot-v0.9.11', default-features = false }
@@ -24,15 +23,6 @@
 sp-io = { git = 'https://github.com/paritytech/substrate', branch = 'polkadot-v0.9.11', default-features = false }
 sp-std = { git = "https://github.com/paritytech/substrate.git", branch = 'polkadot-v0.9.11', default-features = false }
 sp-runtime = { git = 'https://github.com/paritytech/substrate', branch = 'polkadot-v0.9.11', default-features = false }
-=======
-dkg-runtime-primitives = { path = "../../dkg-runtime-primitives", default-features = false }
-frame-benchmarking = { git = "https://github.com/paritytech/substrate", branch = "polkadot-v0.9.11", default-features = false, optional = true }
-frame-support = { git = "https://github.com/paritytech/substrate", branch = "polkadot-v0.9.11", default-features = false }
-frame-system = { git = "https://github.com/paritytech/substrate", branch = "polkadot-v0.9.11", default-features = false }
-sp-io = { git = "https://github.com/paritytech/substrate", branch = "polkadot-v0.9.11", default-features = false }
-sp-std = { git = "https://github.com/paritytech/substrate.git", branch = "polkadot-v0.9.11", default-features = false }
-sp-runtime = { git = "https://github.com/paritytech/substrate", branch = "polkadot-v0.9.11", default-features = false }
->>>>>>> c4c71ca7
 
 [dev-dependencies]
 pallet-dkg-proposals = { path = "../dkg-proposals", default-features = false }
@@ -43,17 +33,6 @@
 default = ["std"]
 runtime-benchmarks = ["frame-benchmarking"]
 std = [
-<<<<<<< HEAD
-	'codec/std',
-	'scale-info/std',
-	'primitives/std',
-	'sp-std/std',
-	'sp-runtime/std',
-	'frame-support/std',
-	'frame-system/std',
-	'frame-benchmarking/std',
-	'dkg-runtime-primitives/std'
-=======
 	"codec/std",
 	"scale-info/std",
 	"sp-std/std",
@@ -62,5 +41,4 @@
 	"frame-system/std",
 	"frame-benchmarking/std",
 	"dkg-runtime-primitives/std",
->>>>>>> c4c71ca7
 ]