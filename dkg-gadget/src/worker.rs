// Copyright (C) 2020-2021 Parity Technologies (UK) Ltd.
// SPDX-License-Identifier: GPL-3.0-or-later WITH Classpath-exception-2.0

// This program is free software: you can redistribute it and/or modify
// it under the terms of the GNU General Public License as published by
// the Free Software Foundation, either version 3 of the License, or
// (at your option) any later version.

// This program is distributed in the hope that it will be useful,
// but WITHOUT ANY WARRANTY; without even the implied warranty of
// MERCHANTABILITY or FITNESS FOR A PARTICULAR PURPOSE. See the
// GNU General Public License for more details.

// You should have received a copy of the GNU General Public License
// along with this program. If not, see <https://www.gnu.org/licenses/>.

#![allow(clippy::collapsible_match)]

use core::convert::TryFrom;
use curv::elliptic::curves::traits::ECPoint;
use sp_api::offchain::STORAGE_PREFIX;
use std::{collections::BTreeSet, marker::PhantomData, sync::Arc};

use codec::{Codec, Decode, Encode};
use futures::{future, FutureExt, StreamExt};
use log::{debug, error, info, trace};
use parking_lot::Mutex;

use sc_client_api::{
	Backend, BlockImportNotification, FinalityNotification, FinalityNotifications,
	ImportNotifications,
};
use sc_network_gossip::GossipEngine;

use sp_api::{offchain::OffchainStorage, BlockId};
use sp_runtime::{
	generic::OpaqueDigestItemId,
	traits::{Block, Header, NumberFor},
};

use crate::keystore::DKGKeystore;
use dkg_primitives::{
	types::{DKGMsgPayload, DKGPublicKeyMessage, RoundId},
	AggregatedPublicKeys, ProposalType,
};

use dkg_runtime_primitives::{
	crypto::{AuthorityId, Public},
	ConsensusLog, MmrRootHash, OffchainSignedProposals, AGGREGATED_PUBLIC_KEYS,
	GENESIS_AUTHORITY_SET_ID, OFFCHAIN_PUBLIC_KEY_SIG, OFFCHAIN_SIGNED_PROPOSALS, SUBMIT_KEYS_AT,
};

use crate::{
	error::{self},
	gossip::GossipValidator,
	metric_inc, metric_set,
	metrics::Metrics,
	types::dkg_topic,
	Client,
};

use dkg_primitives::{
	rounds::{DKGState, MultiPartyECDSARounds},
	types::{DKGMessage, DKGSignedPayload},
	DKGPayloadKey,
};
use dkg_runtime_primitives::{AuthoritySet, DKGApi};

pub const ENGINE_ID: sp_runtime::ConsensusEngineId = *b"WDKG";

pub const STORAGE_SET_RETRY_NUM: usize = 5;

pub(crate) struct WorkerParams<B, BE, C>
where
	B: Block,
{
	pub client: Arc<C>,
	pub backend: Arc<BE>,
	pub key_store: DKGKeystore,
	pub gossip_engine: GossipEngine<B>,
	pub gossip_validator: Arc<GossipValidator<B>>,
	pub min_block_delta: u32,
	pub metrics: Option<Metrics>,
	pub dkg_state: DKGState<DKGPayloadKey>,
}

/// A DKG worker plays the DKG protocol
pub(crate) struct DKGWorker<B, C, BE>
where
	B: Block,
	BE: Backend<B>,
	C: Client<B, BE>,
{
	client: Arc<C>,
	backend: Arc<BE>,
	key_store: DKGKeystore,
	gossip_engine: Arc<Mutex<GossipEngine<B>>>,
	gossip_validator: Arc<GossipValidator<B>>,
	/// Min delta in block numbers between two blocks, DKG should vote on
	min_block_delta: u32,
	metrics: Option<Metrics>,
	rounds: MultiPartyECDSARounds<DKGPayloadKey>,
	next_rounds: Option<MultiPartyECDSARounds<DKGPayloadKey>>,
	finality_notifications: FinalityNotifications<B>,
	block_import_notification: ImportNotifications<B>,
	/// Best block we received a GRANDPA notification for
	best_grandpa_block: NumberFor<B>,
	/// Best block a DKG voting round has been concluded for
	best_dkg_block: Option<NumberFor<B>>,
	/// Latest block header
	latest_header: Option<B::Header>,
	/// Current validator set
	current_validator_set: AuthoritySet<Public>,
	/// Queued validator set
	queued_validator_set: AuthoritySet<Public>,
	/// Validator set id for the last signed commitment
	last_signed_id: u64,
	// keep rustc happy
	_backend: PhantomData<BE>,
	// dkg state
	dkg_state: DKGState<DKGPayloadKey>,
	// setting up queued authorities keygen
	queued_keygen_in_progress: bool,
	// public key refresh in progress
	refresh_in_progress: bool,
	// keep track of the broadcast public keys and signatures
	aggregated_public_keys: AggregatedPublicKeys,
}

impl<B, C, BE> DKGWorker<B, C, BE>
where
	B: Block + Codec,
	BE: Backend<B>,
	C: Client<B, BE>,
	C::Api: DKGApi<B, AuthorityId, <<B as Block>::Header as Header>::Number>,
{
	/// Return a new DKG worker instance.
	///
	/// Note that a DKG worker is only fully functional if a corresponding
	/// DKG pallet has been deployed on-chain.
	///
	/// The DKG pallet is needed in order to keep track of the DKG authority set.
	pub(crate) fn new(worker_params: WorkerParams<B, BE, C>) -> Self {
		let WorkerParams {
			client,
			backend,
			key_store,
			gossip_engine,
			gossip_validator,
			min_block_delta,
			metrics,
			dkg_state,
		} = worker_params;

		DKGWorker {
			client: client.clone(),
			backend,
			key_store,
			gossip_engine: Arc::new(Mutex::new(gossip_engine)),
			gossip_validator,
			min_block_delta,
			metrics,
			rounds: MultiPartyECDSARounds::new(0, 0, 1, 0),
			next_rounds: None,
			finality_notifications: client.finality_notification_stream(),
			block_import_notification: client.import_notification_stream(),
			best_grandpa_block: client.info().finalized_number,
			best_dkg_block: None,
			current_validator_set: AuthoritySet::empty(),
			queued_validator_set: AuthoritySet::empty(),
			latest_header: None,
			last_signed_id: 0,
			dkg_state,
			queued_keygen_in_progress: false,
			refresh_in_progress: false,
			aggregated_public_keys: AggregatedPublicKeys::default(),
			_backend: PhantomData,
		}
	}
}

impl<B, C, BE> DKGWorker<B, C, BE>
where
	B: Block,
	BE: Backend<B>,
	C: Client<B, BE>,
	C::Api: DKGApi<B, AuthorityId, <<B as Block>::Header as Header>::Number>,
{
	fn _get_authority_index(&self, header: &B::Header) -> Option<usize> {
		let new = if let Some((new, ..)) = find_authorities_change::<B>(header) {
			Some(new)
		} else {
			let at = BlockId::hash(header.hash());
			self.client.runtime_api().authority_set(&at).ok()
		};

		trace!(target: "dkg", "🕸️  active validator set: {:?}", new);

		let set = new.unwrap_or_else(|| panic!("Help"));
		let public = self
			.key_store
			.authority_id(&self.key_store.public_keys().unwrap())
			.unwrap_or_else(|| panic!("Halp"));
		for i in 0..set.authorities.len() {
			if set.authorities[i] == public {
				return Some(i)
			}
		}

		return None
	}

	fn get_threshold(&self, header: &B::Header) -> Option<u16> {
		let at = BlockId::hash(header.hash());
		return self.client.runtime_api().signature_threshold(&at).ok()
	}

	/// Return the next and queued validator set at header `header`.
	///
	/// Note that the validator set could be `None`. This is the case if we don't find
	/// a DKG authority set change and we can't fetch the authority set from the
	/// DKG on-chain state.
	///
	/// Such a failure is usually an indication that the DKG pallet has not been deployed (yet).
	fn validator_set(
		&self,
		header: &B::Header,
	) -> Option<(AuthoritySet<Public>, AuthoritySet<Public>)> {
		let new = if let Some((new, queued)) = find_authorities_change::<B>(header) {
			Some((new, queued))
		} else {
			let at = BlockId::hash(header.hash());
			Some((
				self.client.runtime_api().authority_set(&at).ok().unwrap_or_default(),
				self.client.runtime_api().queued_authority_set(&at).ok().unwrap_or_default(),
			))
		};

		trace!(target: "dkg", "🕸️  active validator set: {:?}", new);

		new
	}

	/// Verify `active` validator set for `block` against the key store
	///
	/// The critical case is, if we do have a public key in the key store which is not
	/// part of the active validator set.
	///
	/// Note that for a non-authority node there will be no keystore, and we will
	/// return an error and don't check. The error can usually be ignored.
	fn verify_validator_set(
		&self,
		block: &NumberFor<B>,
		mut active: AuthoritySet<Public>,
	) -> Result<(), error::Error> {
		let active: BTreeSet<Public> = active.authorities.drain(..).collect();

		let store: BTreeSet<Public> = self.key_store.public_keys()?.drain(..).collect();

		let missing: Vec<_> = store.difference(&active).cloned().collect();

		if !missing.is_empty() {
			trace!(target: "dkg", "🕸️  for block {:?} public key missing in validator set: {:?}", block, missing);
		}

		Ok(())
	}

	fn handle_dkg_setup(
		&mut self,
		header: &B::Header,
		next_authorities: AuthoritySet<Public>,
		queued: AuthoritySet<Public>,
	) {
		if next_authorities.authorities.is_empty() {
			return
		}

		let public = self
			.key_store
			.authority_id(&self.key_store.public_keys().unwrap())
			.unwrap_or_else(|| panic!("Halp"));

		let thresh = self.get_threshold(header).unwrap();

		let set_up_rounds = |authority_set: &AuthoritySet<Public>, public: &Public| {
			let party_inx =
				find_index::<AuthorityId>(&authority_set.authorities, public).unwrap() + 1;

			let n = authority_set.authorities.len();

			let rounds = MultiPartyECDSARounds::new(
				u16::try_from(party_inx + 1).unwrap(),
				thresh,
				u16::try_from(n).unwrap(),
				authority_set.id.clone(),
			);

			rounds
		};

		self.rounds = self
			.next_rounds
			.take()
			.unwrap_or_else(|| set_up_rounds(&next_authorities, &public));

		if next_authorities.id == GENESIS_AUTHORITY_SET_ID {
			match self.rounds.start_keygen(next_authorities.id.clone()) {
				Ok(()) =>
					info!(target: "dkg", "Keygen started for genesis authority set successfully"),
				Err(err) => error!("Error starting keygen {}", err),
			}
		}

		// If current node is part of the queued authorities
		// start the multiparty keygen process
		if queued.authorities.contains(&public) {
			// Setting up DKG for queued authorities
			self.next_rounds = Some(set_up_rounds(&queued, &public));
			self.dkg_state.listening_for_pub_key = true;
			match self.next_rounds.as_mut().unwrap().start_keygen(queued.id.clone()) {
				Ok(()) => {
					info!(target: "dkg", "Keygen started for queued authority set successfully");
					self.queued_keygen_in_progress = true;
				},
				Err(err) => error!("Error starting keygen {}", err),
			}
		}
	}

	// *** Block notifications ***

	fn process_block_notification(&mut self, header: &B::Header) {
		if let Some(latest_header) = &self.latest_header {
			if latest_header.number() >= header.number() {
				return
			}
		}

		self.latest_header = Some(header.clone());
		self.listen_and_clear_offchain_storage(header);

		if let Some((active, queued)) = self.validator_set(header) {
			// Authority set change or genesis set id triggers new voting rounds
			//
			// TODO: (adoerr) Enacting a new authority set will also implicitly 'conclude'
			// the currently active DKG voting round by starting a new one. This is
			// temporary and needs to be replaced by proper round life cycle handling.
			if active.id != self.current_validator_set.id ||
				(active.id == GENESIS_AUTHORITY_SET_ID && self.best_dkg_block.is_none())
			{
				trace!(target: "dkg", "🕸️  New active validator set id: {:?}", active);
				metric_set!(self, dkg_validator_set_id, active.id);

				// DKG should produce a signed commitment for each session
				if active.id != self.last_signed_id + 1 && active.id != GENESIS_AUTHORITY_SET_ID {
					metric_inc!(self, dkg_skipped_sessions);
				}

				// verify the new validator set
				let _ = self.verify_validator_set(header.number(), active.clone());
				// Setting new validator set id as curent
				self.current_validator_set = active.clone();
				self.queued_validator_set = queued.clone();

				// Reset refresh status
				self.refresh_in_progress = false;

				trace!(target: "dkg", "🕸️  New Rounds for id: {:?}", active.id);

				self.best_dkg_block = Some(*header.number());

				// this metric is kind of 'fake'. Best DKG block should only be updated once we have a
				// signed commitment for the block. Remove once the above TODO is done.
				metric_set!(self, dkg_best_block, *header.number());

				// Setting up the DKG
				self.handle_dkg_setup(&header, active.clone(), queued.clone());

				if !self.current_validator_set.authorities.is_empty() {
					self.send_outgoing_dkg_messages();
				}
				self.dkg_state.is_epoch_over = !self.dkg_state.is_epoch_over;
			} else {
				// if the DKG has not been prepared / terminated, continue preparing it
				if !self.dkg_state.accepted || self.queued_keygen_in_progress {
					self.send_outgoing_dkg_messages();
				}
			}
		}

		self.check_refresh(header);
		self.process_unsigned_proposals(&header);
	}

	fn handle_import_notifications(&mut self, notification: BlockImportNotification<B>) {
		trace!(target: "dkg", "🕸️  Block import notification: {:?}", notification);
		self.process_block_notification(&notification.header);
	}

	fn handle_finality_notification(&mut self, notification: FinalityNotification<B>) {
		trace!(target: "dkg", "🕸️  Finality notification: {:?}", notification);

		// update best GRANDPA finalized block we have seen
		self.best_grandpa_block = *notification.header.number();

		self.process_block_notification(&notification.header);
	}

	// *** DKG rounds ***

	fn send_outgoing_dkg_messages(&mut self) {
		trace!(target: "dkg", "🕸️  Try sending DKG messages");

		let send_messages = |rounds: &mut MultiPartyECDSARounds<DKGPayloadKey>,
		                     authority_id: Public| {
			rounds.proceed();

			// TODO: run this in a different place, tied to certain number of blocks probably
			if rounds.is_offline_ready() {
				// TODO: use deterministic random signers set
				let signer_set_id = rounds.get_id();
				let s_l = (1..=rounds.dkg_params().2).collect();
				match rounds.reset_signers(signer_set_id, s_l) {
					Ok(()) => info!(target: "dkg", "🕸️  Reset signers"),
					Err(err) => error!("Error resetting signers {}", err),
				}
			}

			for message in rounds.get_outgoing_messages() {
				let dkg_message = DKGMessage {
					id: authority_id.clone(),
					payload: message,
					round_id: rounds.get_id(),
				};
				let encoded_dkg_message = dkg_message.encode();
				trace!(
					target: "dkg",
					"🕸️  DKG Message: {:?}, encoded: {:?}",
					dkg_message,
					encoded_dkg_message
				);

				self.gossip_engine.lock().gossip_message(
					dkg_topic::<B>(),
					encoded_dkg_message.clone(),
					true,
				);
				trace!(target: "dkg", "🕸️  Sent DKG Message {:?}", encoded_dkg_message);
			}
		};

		if let Some(id) =
			self.key_store.authority_id(self.current_validator_set.authorities.as_slice())
		{
<<<<<<< HEAD
			trace!(target: "dkg", "🕸️  Local authority id: {:?}", id);
=======
			debug!(target: "dkg", "🕸️  Local authority id: {:?}", id.clone());

>>>>>>> fa140298
			send_messages(&mut self.rounds, id);
		} else {
			error!("No local accounts available. Consider adding one via `author_insertKey` RPC.");
		}

		// Check if a there's a key gen process running for the queued authority set
		if self.queued_keygen_in_progress {
			if let Some(id) =
				self.key_store.authority_id(self.queued_validator_set.authorities.as_slice())
			{
<<<<<<< HEAD
				trace!(target: "dkg", "🕸️  Local authority id: {:?}", id);
				if let Some(next_rounds) = self.next_rounds.as_mut() {
					send_messages(next_rounds, id);
=======
				debug!(target: "dkg", "🕸️  Local authority id: {:?}", id.clone());
				if let Some(mut next_rounds) = self.next_rounds.take() {
					send_messages(&mut next_rounds, id);

					let is_ready_to_vote = next_rounds.is_ready_to_vote();
					debug!(target: "dkg", "🕸️  Is ready to to vote {:?}", is_ready_to_vote);
					if is_ready_to_vote {
						debug!(target: "dkg", "🕸️  Queued DKGs keygen has completed");
						self.queued_keygen_in_progress = false;
						let pub_key = next_rounds
							.get_public_key()
							.unwrap()
							.get_element()
							.serialize_uncompressed()
							.to_vec();

						self.gossip_public_key(pub_key, next_rounds.get_id());
					}
					self.next_rounds = Some(next_rounds);
>>>>>>> fa140298
				}
			} else {
				error!(
					"No local accounts available. Consider adding one via `author_insertKey` RPC."
				);
			}
		}
	}

	fn process_incoming_dkg_message(&mut self, dkg_msg: DKGMessage<Public, DKGPayloadKey>) {
		debug!(target: "dkg", "🕸️  Process DKG message {}", &dkg_msg);

		if dkg_msg.round_id == self.rounds.get_id() {
			match self.rounds.handle_incoming(dkg_msg.payload.clone()) {
				Ok(()) => (),
				Err(err) => debug!(target: "dkg", "🕸️  Error while handling DKG message {:?}", err),
			}

			if self.rounds.is_ready_to_vote() {
				debug!(target: "dkg", "🕸️  DKG is ready to sign");
				self.dkg_state.accepted = true;
			}
		}

		if let Some(next_rounds) = self.next_rounds.as_mut() {
			if next_rounds.get_id() == dkg_msg.round_id {
				debug!(target: "dkg", "🕸️  Received message for Queued DKGs");
				match next_rounds.handle_incoming(dkg_msg.payload.clone()) {
					Ok(()) => debug!(target: "dkg", "🕸️  Handled incoming messages"),
					Err(err) =>
						debug!(target: "dkg", "🕸️  Error while handling DKG message {:?}", err),
				}
			}
		}

		self.handle_public_key_broadcast(dkg_msg.clone());

		self.send_outgoing_dkg_messages();

		self.process_finished_rounds();
	}

	/// Offchain features

	fn listen_and_clear_offchain_storage(&mut self, header: &B::Header) {
		let at = BlockId::hash(header.hash());
		let next_dkg_public_key = self.client.runtime_api().next_dkg_pub_key(&at);

		if let Ok(Some(_key)) = next_dkg_public_key {
			let offchain = self.backend.offchain_storage();
			if let Some(mut offchain) = offchain {
				if offchain.get(STORAGE_PREFIX, AGGREGATED_PUBLIC_KEYS).is_some() {
					debug!(target: "dkg", "cleaned offchain storage, next_public_key: {:?}", _key);
					offchain.remove(STORAGE_PREFIX, AGGREGATED_PUBLIC_KEYS);

					offchain.remove(STORAGE_PREFIX, SUBMIT_KEYS_AT);

					self.dkg_state.listening_for_pub_key = false;
					self.aggregated_public_keys.keys_and_signatures = vec![];
				}
			}
		}
	}

	fn gossip_public_key(&mut self, public_key: Vec<u8>, round_id: RoundId) {
		let public = self
			.key_store
			.authority_id(&self.key_store.public_keys().unwrap())
			.unwrap_or_else(|| panic!("Halp"));

		if let Ok(signature) = self.key_store.sign(&public, &public_key) {
			let encoded_signature = signature.to_vec();
			let message = DKGMessage::<AuthorityId, DKGPayloadKey> {
				id: public.clone(),
				round_id,
				payload: DKGMsgPayload::PublicKeyBroadcast(DKGPublicKeyMessage {
					pub_key: public_key.clone(),
					signature: encoded_signature.clone(),
				}),
			};

			self.gossip_engine
				.lock()
				.gossip_message(dkg_topic::<B>(), message.encode(), true);

			self.aggregated_public_keys
				.keys_and_signatures
				.push((public_key.clone(), encoded_signature));
			debug!(target: "dkg", "gossiping local node  {:?} public key and signature", public)
		} else {
			error!(target: "dkg", "Could not sign public key");
		}
	}

	fn handle_public_key_broadcast(&mut self, dkg_msg: DKGMessage<Public, DKGPayloadKey>) {
		if !self.dkg_state.listening_for_pub_key {
			return
		}

		match dkg_msg.payload {
			DKGMsgPayload::PublicKeyBroadcast(msg) => {
				debug!(target: "dkg", "Received public key broadcast");
				let recovered_pub_key = dkg_runtime_primitives::utils::recover_ecdsa_pub_key(
					&msg.pub_key,
					&msg.signature,
				);
				if let Ok(recovered_pub_key) = recovered_pub_key {
					// Authority public key bytes removing odd_parity byte
					let authority_key_bytes = self
						.queued_validator_set
						.authorities
						.iter()
						.map(|k| k.encode()[1..].to_vec())
						.collect::<Vec<Vec<u8>>>();
					if !authority_key_bytes.contains(&recovered_pub_key[0..32].to_vec()) {
						error!(
							"Public {:?} key signer is not part of queued authority set {:?}",
							recovered_pub_key, authority_key_bytes
						);
						return
					}
				} else {
					error!("Could not recover public key from broadcast signature");
					return
				}

				let key_and_sig = (msg.pub_key, msg.signature);
				if !self.aggregated_public_keys.keys_and_signatures.contains(&key_and_sig) {
					self.aggregated_public_keys.keys_and_signatures.push(key_and_sig);

					if let Some(latest_header) = self.latest_header.as_ref() {
						let threshold = self.get_threshold(latest_header).unwrap() as usize;
						let num_authorities = self.queued_validator_set.authorities.len();
						let threshold_buffer = num_authorities.saturating_sub(threshold) / 2;
						if self.aggregated_public_keys.keys_and_signatures.len() >=
							(threshold + threshold_buffer)
						{
							let offchain = self.backend.offchain_storage();
							self.dkg_state.listening_for_pub_key = false;

							if let Some(mut offchain) = offchain {
								offchain.set(
									STORAGE_PREFIX,
									AGGREGATED_PUBLIC_KEYS,
									&self.aggregated_public_keys.encode(),
								);
								let submit_at = self.generate_random_delay();
								if let Some(submit_at) = submit_at {
									offchain.set(
										STORAGE_PREFIX,
										SUBMIT_KEYS_AT,
										&submit_at.encode(),
									);
								}

								trace!(target: "dkg", "Stored aggregated public keys {:?}, delay: {:?}", self.aggregated_public_keys.encode(), submit_at);

								self.aggregated_public_keys.keys_and_signatures = vec![];
							}
						}
					}
				}
			},
			_ => {},
		}
	}

	// This random delay follows an arithemtic progression
	// The min value that can be generated is the immediate next block number
	// The max value that can be generated is the block number represented
	// by 50% of the keygen refresh delay period
	fn generate_random_delay(&self) -> Option<<B::Header as Header>::Number> {
		if let Some(header) = self.latest_header.as_ref() {
			let public = self
				.key_store
				.authority_id(&self.key_store.public_keys().unwrap())
				.unwrap_or_else(|| panic!("Halp"));

			let party_inx =
				find_index::<AuthorityId>(&self.queued_validator_set.authorities, &public).unwrap()
					as u32 + 1u32;

			let block_number = *header.number();
			let at = BlockId::hash(header.hash());
			let max_delay =
				self.client.runtime_api().get_max_extrinsic_delay(&at, block_number).ok();
			match max_delay {
				Some(max_delay) => {
					let delay = (block_number + 1u32.into()) + (max_delay % party_inx.into());
					return Some(delay)
				},
				None => return None,
			}
		}
		None
	}

	/// Rounds handling

	fn process_finished_rounds(&mut self) {
		for finished_round in self.rounds.get_finished_rounds() {
			self.handle_finished_round(finished_round);
		}
	}

	fn handle_finished_round(&mut self, finished_round: DKGSignedPayload<DKGPayloadKey>) {
		match finished_round.key {
			DKGPayloadKey::EVMProposal(_nonce) => {
				self.process_signed_proposal(ProposalType::EVMSigned {
					data: finished_round.payload,
					signature: finished_round.signature,
				});
			},
			DKGPayloadKey::RefreshVote(_nonce) => {
				let offchain = self.backend.offchain_storage();

				if let Some(mut offchain) = offchain {
					offchain.set(
						STORAGE_PREFIX,
						OFFCHAIN_PUBLIC_KEY_SIG,
						&finished_round.signature,
					);
				}
			},
			DKGPayloadKey::AnchorUpdateProposal(_nonce) => {
				self.process_signed_proposal(ProposalType::AnchorUpdateSigned {
					data: finished_round.payload,
					signature: finished_round.signature,
				});
			},
			// TODO: handle other key types
		};
	}

	// *** Refresh Vote ***
	// Return if a refresh has been started in this worker,
	// if not check if it's rime for refresh and start signing the public key
	// for queued authorities
	fn check_refresh(&mut self, header: &B::Header) {
		if self.refresh_in_progress {
			return
		}

		let at = BlockId::hash(header.hash());
		let should_refresh = self.client.runtime_api().should_refresh(&at, *header.number());
		if let Ok(true) = should_refresh {
			self.refresh_in_progress = true;
			let pub_key = self.client.runtime_api().next_dkg_pub_key(&at);
			if let Ok(Some(pub_key)) = pub_key {
				let _ = self
					.rounds
					.vote(DKGPayloadKey::RefreshVote(self.current_validator_set.id + 164), pub_key);
			}
		}
	}

	// *** Proposals handling ***

	fn process_unsigned_proposals(&mut self, header: &B::Header) {
		let at = BlockId::hash(header.hash());
		let unsigned_proposals = match self.client.runtime_api().get_unsigned_proposals(&at) {
			Ok(res) => res,
			Err(_) => return,
		};

		for (nonce, proposal) in unsigned_proposals {
			debug!(target: "dkg", "🕸️  Got Proposal {:?} with {:?} as nonce", proposal, nonce);
			let (key, data) = match proposal {
				ProposalType::EVMUnsigned { data } => (nonce, data),
				ProposalType::AnchorUpdate { data } => (nonce, data),
				_ => continue,
			};

			if !self.rounds.has_vote_in_process(key) {
				if let Err(err) = self.rounds.vote(key, data) {
					error!(target: "dkg", "🕸️  error creating new vote: {}", err);
				}
			}
		}
	}

	fn process_signed_proposal(&mut self, signed_proposal: ProposalType) {
		debug!(target: "dkg", "🕸️  saving signed proposal in offchain starage");

		if let Some(mut offchain) = self.backend.offchain_storage() {
			let old_val = offchain.get(STORAGE_PREFIX, OFFCHAIN_SIGNED_PROPOSALS);

			let mut prop_wrapper = match old_val.clone() {
				Some(ser_props) => OffchainSignedProposals::decode(&mut &ser_props[..]).unwrap(),
				None => OffchainSignedProposals::default(),
			};

			prop_wrapper.proposals.push_back(signed_proposal);

			for _i in 1..STORAGE_SET_RETRY_NUM {
				if offchain.compare_and_set(
					STORAGE_PREFIX,
					OFFCHAIN_SIGNED_PROPOSALS,
					old_val.as_deref(),
					&prop_wrapper.encode(),
				) {
					debug!(target: "dkg", "🕸️  Successfully saved signed proposal in offchain starage");
					break
				}
			}
		} else {
			error!(target: "dkg", "🕸️  Error saving signed proposal in offchain starage - no offchain storage");
		}
	}

	// *** Main run loop ***

	pub(crate) async fn run(mut self) {
		let mut dkg =
			Box::pin(self.gossip_engine.lock().messages_for(dkg_topic::<B>()).filter_map(
				|notification| async move {
					// debug!(target: "dkg", "🕸️  Got message: {:?}", notification);

					DKGMessage::<Public, DKGPayloadKey>::decode(&mut &notification.message[..]).ok()
				},
			));

		loop {
			let engine = self.gossip_engine.clone();
			let gossip_engine = future::poll_fn(|cx| engine.lock().poll_unpin(cx));

			futures::select! {
				notification = self.finality_notifications.next().fuse() => {
					if let Some(notification) = notification {
						self.handle_finality_notification(notification);
					} else {
						return;
					}
				},
				notification = self.block_import_notification.next().fuse() => {
					if let Some(notification) = notification {
						self.handle_import_notifications(notification);
					} else {
						return;
					}
				},
				dkg_msg = dkg.next().fuse() => {
					if let Some(dkg_msg) = dkg_msg {
						self.process_incoming_dkg_message(dkg_msg);
					} else {
						return;
					}
				},
				_ = gossip_engine.fuse() => {
					error!(target: "dkg", "🕸️  Gossip engine has terminated.");
					return;
				}
			}
		}
	}
}

fn find_index<B: Eq>(queue: &Vec<B>, value: &B) -> Option<usize> {
	for (i, v) in queue.iter().enumerate() {
		if value == v {
			return Some(i)
		}
	}
	None
}

/// Extract the MMR root hash from a digest in the given header, if it exists.
fn find_mmr_root_digest<B, Id>(header: &B::Header) -> Option<MmrRootHash>
where
	B: Block,
	Id: Codec,
{
	header.digest().logs().iter().find_map(|log| {
		match log.try_to::<ConsensusLog<Id>>(OpaqueDigestItemId::Consensus(&ENGINE_ID)) {
			Some(ConsensusLog::MmrRoot(root)) => Some(root),
			_ => None,
		}
	})
}

/// Scan the `header` digest log for a DKG validator set change. Return either the new
/// validator set or `None` in case no validator set change has been signaled.
fn find_authorities_change<B>(
	header: &B::Header,
) -> Option<(AuthoritySet<AuthorityId>, AuthoritySet<AuthorityId>)>
where
	B: Block,
{
	let id = OpaqueDigestItemId::Consensus(&ENGINE_ID);

	let filter = |log: ConsensusLog<AuthorityId>| match log {
		ConsensusLog::AuthoritiesChange {
			next_authorities: validator_set,
			next_queued_authorities,
		} => Some((validator_set, next_queued_authorities)),
		_ => None,
	};

	header.digest().convert_first(|l| l.try_to(id).and_then(filter))
}

#[cfg(test)]
mod tests {

	#[test]
	fn dummy_test() {
		assert_eq!(1, 1)
	}
}<|MERGE_RESOLUTION|>--- conflicted
+++ resolved
@@ -453,12 +453,8 @@
 		if let Some(id) =
 			self.key_store.authority_id(self.current_validator_set.authorities.as_slice())
 		{
-<<<<<<< HEAD
-			trace!(target: "dkg", "🕸️  Local authority id: {:?}", id);
-=======
 			debug!(target: "dkg", "🕸️  Local authority id: {:?}", id.clone());
 
->>>>>>> fa140298
 			send_messages(&mut self.rounds, id);
 		} else {
 			error!("No local accounts available. Consider adding one via `author_insertKey` RPC.");
@@ -469,11 +465,6 @@
 			if let Some(id) =
 				self.key_store.authority_id(self.queued_validator_set.authorities.as_slice())
 			{
-<<<<<<< HEAD
-				trace!(target: "dkg", "🕸️  Local authority id: {:?}", id);
-				if let Some(next_rounds) = self.next_rounds.as_mut() {
-					send_messages(next_rounds, id);
-=======
 				debug!(target: "dkg", "🕸️  Local authority id: {:?}", id.clone());
 				if let Some(mut next_rounds) = self.next_rounds.take() {
 					send_messages(&mut next_rounds, id);
@@ -493,7 +484,6 @@
 						self.gossip_public_key(pub_key, next_rounds.get_id());
 					}
 					self.next_rounds = Some(next_rounds);
->>>>>>> fa140298
 				}
 			} else {
 				error!(
