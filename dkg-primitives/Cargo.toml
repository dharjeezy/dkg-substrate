--- conflicted
+++ resolved
@@ -23,14 +23,10 @@
 round-based = { version = "0.1.4", features = [] }
 multi-party-ecdsa = { git = "https://github.com/ZenGo-X/multi-party-ecdsa.git" }
 sp-core = { git = 'https://github.com/paritytech/substrate', branch = 'master' }
-<<<<<<< HEAD
-dkg-runtime-primitives = { path = "../dkg-runtime-primitives" }
-
-[features]
-default = ["scale-info"]
-=======
 sc-service = { git = 'https://github.com/paritytech/substrate', branch = 'master' }
 sp-runtime = { git = 'https://github.com/paritytech/substrate', branch = 'master' }
 sp-keystore = { git = 'https://github.com/paritytech/substrate', branch = 'master' }
 dkg-runtime-primitives = { path = "../dkg-runtime-primitives" }
->>>>>>> d54c3688
+
+[features]
+default = ["scale-info"]