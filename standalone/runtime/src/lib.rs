#![cfg_attr(not(feature = "std"), no_std)]
// `construct_runtime!` does a lot of recursion and requires us to increase the limit to 256.
#![recursion_limit = "256"]

// Make the WASM binary available.
#[cfg(feature = "std")]
include!(concat!(env!("OUT_DIR"), "/wasm_binary.rs"));

use codec::{Decode, Encode};
use dkg_runtime_primitives::{mmr::MmrLeafVersion, DKGPayloadKey, ProposalNonce, ProposalType};
use frame_support::traits::{ConstU32, Everything, U128CurrencyToVote};
use pallet_grandpa::{
	fg_primitives, AuthorityId as GrandpaId, AuthorityList as GrandpaAuthorityList,
};
#[cfg(any(feature = "std", test))]
pub use pallet_staking::StakerStatus;
use sp_api::impl_runtime_apis;
use sp_consensus_aura::sr25519::AuthorityId as AuraId;
use sp_core::{crypto::KeyTypeId, OpaqueMetadata};
use sp_runtime::{
	create_runtime_str,
	curve::PiecewiseLinear,
	generic, impl_opaque_keys,
	traits::{
		self, AccountIdLookup, BlakeTwo256, Block as BlockT, IdentifyAccount, NumberFor,
		OpaqueKeys, StaticLookup, Verify,
	},
	transaction_validity::{TransactionPriority, TransactionSource, TransactionValidity},
	ApplyExtrinsicResult, MultiSignature, SaturatedConversion,
};

use frame_system::EnsureRoot;
use pallet_session::historical as pallet_session_historical;
use sp_std::prelude::*;
#[cfg(feature = "std")]
use sp_version::NativeVersion;
use sp_version::RuntimeVersion;

// A few exports that help ease life for downstream crates.
pub use frame_support::{
	construct_runtime, parameter_types,
	traits::{EnsureOneOf, KeyOwnerProofSystem, Randomness, StorageInfo},
	weights::{
		constants::{BlockExecutionWeight, ExtrinsicBaseWeight, RocksDbWeight, WEIGHT_PER_SECOND},
		DispatchClass, IdentityFee, Weight,
	},
	PalletId, StorageValue,
};
pub use pallet_balances::Call as BalancesCall;
pub use pallet_timestamp::Call as TimestampCall;
use pallet_transaction_payment::CurrencyAdapter;
#[cfg(any(feature = "std", test))]
pub use sp_runtime::BuildStorage;
use sp_runtime::{generic::Era, traits::Keccak256};
pub use sp_runtime::{Perbill, Permill};

pub use dkg_runtime_primitives::crypto::AuthorityId as DKGId;

/// Alias to 512-bit hash when used in the context of a transaction signature on the chain.
pub type Signature = MultiSignature;

/// Some way of identifying an account on the chain. We intentionally make it equivalent
/// to the public key of our transaction signing scheme.
pub type AccountId = <<Signature as Verify>::Signer as IdentifyAccount>::AccountId;

pub type CheckedExtrinsic = generic::CheckedExtrinsic<AccountId, Call, SignedExtra>;

pub type SignedPayload = generic::SignedPayload<Call, SignedExtra>;

/// Index of a transaction in the chain.
pub type Index = u32;

/// A hash of some data used by the chain.
pub type Hash = sp_core::H256;

/// Opaque types. These are used by the CLI to instantiate machinery that don't need to know
/// the specifics of the runtime. They can then be made to be agnostic over specific formats
/// of data like extrinsics, allowing for them to continue syncing the network through upgrades
/// to even the core data structures.
pub mod opaque {
	use super::*;

	pub use sp_runtime::OpaqueExtrinsic as UncheckedExtrinsic;

	/// Opaque block header type.
	pub type Header = generic::Header<BlockNumber, BlakeTwo256>;
	/// Opaque block type.
	pub type Block = generic::Block<Header, UncheckedExtrinsic>;
	/// Opaque block identifier type.
	pub type BlockId = generic::BlockId<Block>;

	impl_opaque_keys! {
		pub struct SessionKeys {
			pub aura: Aura,
			pub grandpa: Grandpa,
			pub dkg: DKG,
		}
	}
}

// To learn more about runtime versioning and what each of the following value means:
//   https://substrate.dev/docs/en/knowledgebase/runtime/upgrades#runtime-versioning
#[sp_version::runtime_version]
pub const VERSION: RuntimeVersion = RuntimeVersion {
	spec_name: create_runtime_str!("dkg-standalone-node"),
	impl_name: create_runtime_str!("dkg-standalone-node"),
	authoring_version: 1,
	// The version of the runtime specification. A full node will not attempt to use its native
	//   runtime in substitute for the on-chain Wasm runtime unless all of `spec_name`,
	//   `spec_version`, and `authoring_version` are the same between Wasm and native.
	// This value is set to 100 to notify Polkadot-JS App (https://polkadot.js.org/apps) to use
	//   the compatible custom types.
	spec_version: 100,
	impl_version: 1,
	apis: RUNTIME_API_VERSIONS,
	transaction_version: 1,
};

pub mod constants;
pub use constants::{currency::*, time::*};

/// The version information used to identify this runtime when compiled natively.
#[cfg(feature = "std")]
pub fn native_version() -> NativeVersion {
	NativeVersion { runtime_version: VERSION, can_author_with: Default::default() }
}

const NORMAL_DISPATCH_RATIO: Perbill = Perbill::from_percent(75);

parameter_types! {
	pub const Version: RuntimeVersion = VERSION;
	pub const BlockHashCount: BlockNumber = 2400;
	/// We allow for 2 seconds of compute with a 6 second average block time.
	pub BlockWeights: frame_system::limits::BlockWeights = frame_system::limits::BlockWeights
		::with_sensible_defaults(2 * WEIGHT_PER_SECOND, NORMAL_DISPATCH_RATIO);
	pub BlockLength: frame_system::limits::BlockLength = frame_system::limits::BlockLength
		::max_with_normal_ratio(5 * 1024 * 1024, NORMAL_DISPATCH_RATIO);
	pub const SS58Prefix: u8 = 42;
}

// Configure FRAME pallets to include in runtime.

impl frame_system::Config for Runtime {
	/// The basic call filter to use in dispatchable.
	type BaseCallFilter = Everything;
	/// Block & extrinsics weights: base values and limits.
	type BlockWeights = BlockWeights;
	/// The maximum length of a block (in bytes).
	type BlockLength = BlockLength;
	/// The identifier used to distinguish between accounts.
	type AccountId = AccountId;
	/// The aggregated dispatch type that is available for extrinsics.
	type Call = Call;
	/// The lookup mechanism to get account ID from whatever is passed in dispatchers.
	type Lookup = AccountIdLookup<AccountId, Index>;
	/// The index type for storing how many extrinsics an account has signed.
	type Index = Index;
	/// The index type for blocks.
	type BlockNumber = BlockNumber;
	/// The type for hashing blocks and tries.
	type Hash = Hash;
	/// The hashing algorithm used.
	type Hashing = BlakeTwo256;
	/// The header type.
	type Header = generic::Header<BlockNumber, BlakeTwo256>;
	/// The ubiquitous event type.
	type Event = Event;
	/// The ubiquitous origin type.
	type Origin = Origin;
	/// Maximum number of block number to block hash mappings to keep (oldest pruned first).
	type BlockHashCount = BlockHashCount;
	/// The weight of database operations that the runtime can invoke.
	type DbWeight = RocksDbWeight;
	/// Version of the runtime.
	type Version = Version;
	/// Converts a module to the index of the module in `construct_runtime!`.
	///
	/// This type is being generated by `construct_runtime!`.
	type PalletInfo = PalletInfo;
	/// What to do if a new account is created.
	type OnNewAccount = ();
	/// What to do if an account is fully reaped from the system.
	type OnKilledAccount = ();
	/// The data to be stored in an account.
	type AccountData = pallet_balances::AccountData<Balance>;
	/// Weight information for the extrinsics of this pallet.
	type SystemWeightInfo = ();
	/// This is used as an identifier of the chain. 42 is the generic substrate prefix.
	type SS58Prefix = SS58Prefix;
	/// The set code logic, just the default since we're not a parachain.
	type OnSetCode = ();
}

impl pallet_randomness_collective_flip::Config for Runtime {}

parameter_types! {
	pub const MaxAuthorities: u32 = 1_000;
}

impl pallet_aura::Config for Runtime {
	type AuthorityId = AuraId;
	type DisabledValidators = ();
	type MaxAuthorities = MaxAuthorities;
}

impl pallet_grandpa::Config for Runtime {
	type Event = Event;
	type Call = Call;
	type MaxAuthorities = MaxAuthorities;

	type KeyOwnerProofSystem = ();

	type KeyOwnerProof =
		<Self::KeyOwnerProofSystem as KeyOwnerProofSystem<(KeyTypeId, GrandpaId)>>::Proof;

	type KeyOwnerIdentification = <Self::KeyOwnerProofSystem as KeyOwnerProofSystem<(
		KeyTypeId,
		GrandpaId,
	)>>::IdentificationTuple;

	type HandleEquivocation = ();

	type WeightInfo = ();
}

parameter_types! {
	pub const MinimumPeriod: u64 = SLOT_DURATION / 2;
}

impl pallet_timestamp::Config for Runtime {
	/// A timestamp: milliseconds since the unix epoch.
	type Moment = u64;
	type OnTimestampSet = Aura;
	type MinimumPeriod = MinimumPeriod;
	type WeightInfo = ();
}

parameter_types! {
	pub const Period: BlockNumber = 50;
	pub const Offset: BlockNumber = 0;
}

impl pallet_session::Config for Runtime {
	type Event = Event;
	type ValidatorId = <Self as frame_system::Config>::AccountId;
	type ValidatorIdOf = pallet_staking::StashOf<Self>;
	type ShouldEndSession = pallet_session::PeriodicSessions<Period, Offset>;
	type NextSessionRotation = pallet_session::PeriodicSessions<Period, Offset>;
	type SessionManager = Staking;
	type SessionHandler = <opaque::SessionKeys as OpaqueKeys>::KeyTypeIdProviders;
	type Keys = opaque::SessionKeys;
	type WeightInfo = pallet_session::weights::SubstrateWeight<Runtime>;
}

pallet_staking_reward_curve::build! {
	const REWARD_CURVE: PiecewiseLinear<'static> = curve!(
		min_inflation: 0_040_000,
		max_inflation: 0_050_000,
		// 60% of total issuance at a yearly inflation rate of 5%
		ideal_stake: 0_600_000,
		falloff: 0_050_000,
		max_piece_count: 40,
		test_precision: 0_005_000,
	);
}

impl pallet_session::historical::Config for Runtime {
	type FullIdentification = pallet_staking::Exposure<AccountId, Balance>;
	type FullIdentificationOf = pallet_staking::ExposureOf<Runtime>;
}

use frame_election_provider_support::onchain;
impl onchain::Config for Runtime {
	type Accuracy = Perbill;
	type DataProvider = Staking;
}

parameter_types! {
	pub const OffendingValidatorsThreshold: Perbill = Perbill::from_percent(17);
	pub const SessionsPerEra: sp_staking::SessionIndex = 6;
	pub const BondingDuration: pallet_staking::EraIndex = 24 * 28;
	pub const SlashDeferDuration: pallet_staking::EraIndex = 24 * 7; // 1/4 the bonding duration.
	pub const RewardCurve: &'static PiecewiseLinear<'static> = &REWARD_CURVE;
	pub const MaxNominatorRewardedPerValidator: u32 = 256;
	pub OffchainRepeat: BlockNumber = 5;
	pub const StakingUnsignedPriority: TransactionPriority = TransactionPriority::max_value() / 2;
}

pub struct StakingBenchmarkingConfig;
impl pallet_staking::BenchmarkingConfig for StakingBenchmarkingConfig {
	type MaxNominators = ConstU32<1000>;
	type MaxValidators = ConstU32<1000>;
}

impl pallet_staking::Config for Runtime {
	type BondingDuration = BondingDuration;
	type Currency = Balances;
	type CurrencyToVote = U128CurrencyToVote;
	type ElectionProvider = ElectionProviderMultiPhase;
	type EraPayout = pallet_staking::ConvertCurve<RewardCurve>;
	type Event = Event;
	type GenesisElectionProvider = onchain::OnChainSequentialPhragmen<Self>;
	type MaxNominatorRewardedPerValidator = MaxNominatorRewardedPerValidator;
	type NextNewSession = Session;
	// type OffendingValidatorsThreshold = OffendingValidatorsThreshold;
	// send the slashed funds to the treasury.
	type Reward = ();
	type RewardRemainder = ();
	type SessionInterface = Self;
	// rewards are minted from the void
	type SessionsPerEra = SessionsPerEra;
	type Slash = ();
	/// A super-majority of the council can cancel the slash.
	type SlashCancelOrigin = EnsureOneOf<EnsureRoot<AccountId>, EnsureRoot<AccountId>>;
	type SlashDeferDuration = SlashDeferDuration;
	// Alternatively, use pallet_staking::UseNominatorsMap<Runtime> to just use the
	// nominators map. Note that the aforementioned does not scale to a very large
	// number of nominators.
	type SortedListProvider = pallet_staking::UseNominatorsMap<Runtime>;
	type UnixTime = Timestamp;
	type WeightInfo = pallet_staking::weights::SubstrateWeight<Runtime>;
	type BenchmarkingConfig = StakingBenchmarkingConfig;
	type OffendingValidatorsThreshold = OffendingValidatorsThreshold;

	const MAX_NOMINATIONS: u32 = MAX_NOMINATIONS;
}

parameter_types! {
	// phase durations. 1/4 of the last session for each.
	pub const SignedPhase: u32 = EPOCH_DURATION_IN_BLOCKS / 4;
	pub const UnsignedPhase: u32 = EPOCH_DURATION_IN_BLOCKS / 4;

	// signed config
	pub const SignedMaxSubmissions: u32 = 10;
	pub const SignedRewardBase: Balance = 1 * DOLLARS;
	pub const SignedDepositBase: Balance = 1 * DOLLARS;
	pub const SignedDepositByte: Balance = 1 * CENTS;

	pub SolutionImprovementThreshold: Perbill = Perbill::from_rational(1u32, 10_000);

	// miner configs
	pub const MultiPhaseUnsignedPriority: TransactionPriority = StakingUnsignedPriority::get() - 1u64;
	pub MinerMaxWeight: Weight = BlockWeights::get()
		.get(DispatchClass::Normal)
		.max_extrinsic.expect("Normal extrinsics have a weight limit configured; qed")
		.saturating_sub(BlockExecutionWeight::get());
	// Solution can occupy 90% of normal block size
	pub MinerMaxLength: u32 = Perbill::from_rational(9u32, 10) *
		*BlockLength::get()
		.max
		.get(DispatchClass::Normal);

	// BagsList allows a practically unbounded count of nominators to participate in NPoS elections.
	// To ensure we respect memory limits when using the BagsList this must be set to a number of
	// voters we know can fit into a single vec allocation.
	pub const VoterSnapshotPerBlock: u32 = 10_000;
}

sp_npos_elections::generate_solution_type!(
	#[compact]
	pub struct NposSolution16::<
		VoterIndex = u32,
		TargetIndex = u16,
		Accuracy = sp_runtime::PerU16,
	>(16)
);

pub const MAX_NOMINATIONS: u32 = <NposSolution16 as sp_npos_elections::NposSolution>::LIMIT as u32;

/// The numbers configured here could always be more than the the maximum limits
/// of staking pallet to ensure election snapshot will not run out of memory.
/// For now, we set them to smaller values since the staking is bounded and the
/// weight pipeline takes hours for this single pallet.
pub struct BenchmarkConfig;
impl pallet_election_provider_multi_phase::BenchmarkingConfig for BenchmarkConfig {
	const ACTIVE_VOTERS: [u32; 2] = [500, 800];
	const DESIRED_TARGETS: [u32; 2] = [200, 400];
	const MAXIMUM_TARGETS: u32 = 300;
	const MINER_MAXIMUM_VOTERS: u32 = 1000;
	const SNAPSHOT_MAXIMUM_VOTERS: u32 = 1000;
	const TARGETS: [u32; 2] = [500, 1000];
	const VOTERS: [u32; 2] = [1000, 2000];
}

/// Maximum number of iterations for balancing that will be executed in the
/// embedded OCW miner of election provider multi phase.
pub const MINER_MAX_ITERATIONS: u32 = 10;

/// A source of random balance for NposSolver, which is meant to be run by the
/// OCW election miner.
pub struct OffchainRandomBalancing;
impl frame_support::pallet_prelude::Get<Option<(usize, sp_npos_elections::ExtendedBalance)>>
	for OffchainRandomBalancing
{
	fn get() -> Option<(usize, sp_npos_elections::ExtendedBalance)> {
		use sp_runtime::traits::TrailingZeroInput;
		let iters = match MINER_MAX_ITERATIONS {
			0 => 0,
			max => {
				let seed = sp_io::offchain::random_seed();
				let random = <u32>::decode(&mut TrailingZeroInput::new(&seed))
					.expect("input is padded with zeroes; qed") %
					max.saturating_add(1);
				random as usize
			},
		};

		Some((iters, 0))
	}
}

impl pallet_election_provider_multi_phase::Config for Runtime {
	type BenchmarkingConfig = BenchmarkConfig;
	type Currency = Balances;
	// nothing to do upon rewards
	type DataProvider = Staking;
	type EstimateCallFee = TransactionPayment;
	type Event = Event;
	type Fallback = pallet_election_provider_multi_phase::NoFallback<Self>;
	type ForceOrigin = EnsureRoot<AccountId>;
	type MinerMaxLength = MinerMaxLength;
	type MinerMaxWeight = MinerMaxWeight;
	type MinerTxPriority = MultiPhaseUnsignedPriority;
	type OffchainRepeat = OffchainRepeat;
	// burn slashes
	type RewardHandler = ();
	type SignedDepositBase = SignedDepositBase;
	type SignedDepositByte = SignedDepositByte;
	type SignedDepositWeight = ();
	type SignedMaxSubmissions = SignedMaxSubmissions;
	type SignedMaxWeight = MinerMaxWeight;
	type SignedPhase = SignedPhase;
	type SignedRewardBase = SignedRewardBase;
	type SlashHandler = ();
	type Solution = NposSolution16;
	type SolutionImprovementThreshold = SolutionImprovementThreshold;
	type Solver = frame_election_provider_support::SequentialPhragmen<
		AccountId,
		pallet_election_provider_multi_phase::SolutionAccuracyOf<Self>,
		OffchainRandomBalancing,
	>;
	type UnsignedPhase = UnsignedPhase;
	type VoterSnapshotPerBlock = VoterSnapshotPerBlock;
	type WeightInfo = pallet_election_provider_multi_phase::weights::SubstrateWeight<Self>;
}

parameter_types! {
	pub const ExistentialDeposit: u128 = EXISTENTIAL_DEPOSIT;
	pub const MaxLocks: u32 = 50;
}

impl pallet_balances::Config for Runtime {
	type MaxLocks = MaxLocks;
	type MaxReserves = ();
	type ReserveIdentifier = [u8; 8];
	/// The type for recording an account's balance.
	type Balance = Balance;
	/// The ubiquitous event type.
	type Event = Event;
	type DustRemoval = ();
	type ExistentialDeposit = ExistentialDeposit;
	type AccountStore = System;
	type WeightInfo = pallet_balances::weights::SubstrateWeight<Runtime>;
}

parameter_types! {
	pub const TransactionByteFee: Balance = 1;
	pub const OperationalFeeMultiplier: u8 = 5;
}

impl pallet_transaction_payment::Config for Runtime {
	type OnChargeTransaction = CurrencyAdapter<Balances, ()>;
	type TransactionByteFee = TransactionByteFee;
	type WeightToFee = IdentityFee<Balance>;
	type FeeMultiplierUpdate = ();
	type OperationalFeeMultiplier = OperationalFeeMultiplier;
}

impl pallet_sudo::Config for Runtime {
	type Event = Event;
	type Call = Call;
}

impl pallet_dkg_metadata::Config for Runtime {
	type DKGId = DKGId;
	type Event = Event;
	type OnAuthoritySetChangeHandler = DKGProposals;
	type OffChainAuthId = dkg_runtime_primitives::offchain_crypto::OffchainAuthId;
	type NextSessionRotation = pallet_session::PeriodicSessions<Period, Offset>;
	type RefreshDelay = RefreshDelay;
}

parameter_types! {
	pub const ChainIdentifier: u32 = 5;
	pub const ProposalLifetime: BlockNumber = HOURS / 5;
	pub const DKGAccountId: PalletId = PalletId(*b"dw/dkgac");
	pub const RefreshDelay: Permill = Permill::from_percent(90);
}

impl pallet_dkg_proposal_handler::Config for Runtime {
	type Event = Event;
	type ChainId = u32;
	type OffChainAuthId = dkg_runtime_primitives::offchain_crypto::OffchainAuthId;
}

impl pallet_dkg_proposals::Config for Runtime {
	type AdminOrigin = frame_system::EnsureRoot<Self::AccountId>;
	type DKGAccountId = DKGAccountId;
	type ChainId = u32;
	type ChainIdentifier = ChainIdentifier;
	type Event = Event;
	type Proposal = Vec<u8>;
	type ProposalLifetime = ProposalLifetime;
	type ProposalHandler = DKGProposalHandler;
}

parameter_types! {
	pub LeafVersion: MmrLeafVersion = MmrLeafVersion::new(1, 5);
}

impl pallet_dkg_mmr::Config for Runtime {
	type LeafVersion = LeafVersion;
	type DKGAuthorityToMerkleLeaf = pallet_dkg_mmr::DKGEcdsaToEthereum;
	type ParachainHeads = ();
}

type MmrHash = <Keccak256 as sp_runtime::traits::Hash>::Output;

/// Configure Merkle Mountain Range pallet.
impl pallet_mmr::Config for Runtime {
	const INDEXING_PREFIX: &'static [u8] = b"mmr";
	type Hashing = Keccak256;
	type Hash = MmrHash;
	type OnNewRoot = pallet_dkg_mmr::DepositDKGDigest<Runtime>;
	type WeightInfo = ();
	type LeafData = DKGMMR;
}

impl<LocalCall> frame_system::offchain::CreateSignedTransaction<LocalCall> for Runtime
where
	Call: From<LocalCall>,
{
	fn create_transaction<C: frame_system::offchain::AppCrypto<Self::Public, Self::Signature>>(
		call: Call,
		public: <Signature as traits::Verify>::Signer,
		account: AccountId,
		nonce: Index,
	) -> Option<(Call, <UncheckedExtrinsic as traits::Extrinsic>::SignaturePayload)> {
		let tip = 0;
		// take the biggest period possible.
		let period =
			BlockHashCount::get().checked_next_power_of_two().map(|c| c / 2).unwrap_or(2) as u64;
		let current_block = System::block_number()
			.saturated_into::<u64>()
			// The `System::block_number` is initialized with `n+1`,
			// so the actual block number is `n`.
			.saturating_sub(1);
		let era = Era::mortal(period, current_block);
		let extra = (
			frame_system::CheckSpecVersion::<Runtime>::new(),
			frame_system::CheckTxVersion::<Runtime>::new(),
			frame_system::CheckGenesis::<Runtime>::new(),
			frame_system::CheckEra::<Runtime>::from(era),
			frame_system::CheckNonce::<Runtime>::from(nonce),
			frame_system::CheckWeight::<Runtime>::new(),
			pallet_transaction_payment::ChargeTransactionPayment::<Runtime>::from(tip),
		);
		let raw_payload = SignedPayload::new(call, extra)
			.map_err(|e| {
				frame_support::log::warn!(
					target: "runtime::offchain",
					"Unable to create signed payload: {:?}",
					e
				);
			})
			.ok()?;
		let signature = raw_payload.using_encoded(|payload| C::sign(payload, public))?;
		let address = AccountIdLookup::<AccountId, Index>::unlookup(account);
		let (call, extra, _) = raw_payload.deconstruct();
		Some((call, (address, signature.into(), extra)))
	}
}

impl frame_system::offchain::SigningTypes for Runtime {
	type Public = <Signature as sp_runtime::traits::Verify>::Signer;
	type Signature = Signature;
}

impl<C> frame_system::offchain::SendTransactionTypes<C> for Runtime
where
	Call: From<C>,
{
	type OverarchingCall = Call;
	type Extrinsic = UncheckedExtrinsic;
}

// Create the runtime by composing the FRAME pallets that were previously configured.
construct_runtime!(
	pub enum Runtime where
		Block = Block,
		NodeBlock = opaque::Block,
		UncheckedExtrinsic = UncheckedExtrinsic
	{
		System: frame_system,
		RandomnessCollectiveFlip: pallet_randomness_collective_flip,
		Timestamp: pallet_timestamp,
		Aura: pallet_aura,
		Grandpa: pallet_grandpa,
		Balances: pallet_balances,
		TransactionPayment: pallet_transaction_payment,
		Sudo: pallet_sudo,
		ElectionProviderMultiPhase: pallet_election_provider_multi_phase,
		Staking: pallet_staking,
		Session: pallet_session,
		Historical: pallet_session_historical,
		DKG: pallet_dkg_metadata,
		DKGProposals: pallet_dkg_proposals,
		MMR: pallet_mmr,
		DKGProposalHandler: pallet_dkg_proposal_handler,
		DKGMMR: pallet_dkg_mmr
	}
);

/// The address format for describing accounts.
pub type Address = sp_runtime::MultiAddress<AccountId, Index>;
/// Block header type as expected by this runtime.
pub type Header = generic::Header<BlockNumber, BlakeTwo256>;
/// Block type as expected by this runtime.
pub type Block = generic::Block<Header, UncheckedExtrinsic>;
/// The SignedExtension to the basic transaction logic.
pub type SignedExtra = (
	frame_system::CheckSpecVersion<Runtime>,
	frame_system::CheckTxVersion<Runtime>,
	frame_system::CheckGenesis<Runtime>,
	frame_system::CheckEra<Runtime>,
	frame_system::CheckNonce<Runtime>,
	frame_system::CheckWeight<Runtime>,
	pallet_transaction_payment::ChargeTransactionPayment<Runtime>,
);
/// Unchecked extrinsic type as expected by this runtime.
pub type UncheckedExtrinsic = generic::UncheckedExtrinsic<Address, Call, Signature, SignedExtra>;
/// Executive: handles dispatch to the various modules.
pub type Executive = frame_executive::Executive<
	Runtime,
	Block,
	frame_system::ChainContext<Runtime>,
	Runtime,
	AllPalletsWithSystemReversed,
>;

impl_runtime_apis! {
	impl sp_api::Core<Block> for Runtime {
		fn version() -> RuntimeVersion {
			VERSION
		}

		fn execute_block(block: Block) {
			Executive::execute_block(block);
		}

		fn initialize_block(header: &<Block as BlockT>::Header) {
			Executive::initialize_block(header)
		}
	}

	impl sp_api::Metadata<Block> for Runtime {
		fn metadata() -> OpaqueMetadata {
			OpaqueMetadata::new(Runtime::metadata().into())
		}
	}

	impl sp_block_builder::BlockBuilder<Block> for Runtime {
		fn apply_extrinsic(extrinsic: <Block as BlockT>::Extrinsic) -> ApplyExtrinsicResult {
			Executive::apply_extrinsic(extrinsic)
		}

		fn finalize_block() -> <Block as BlockT>::Header {
			Executive::finalize_block()
		}

		fn inherent_extrinsics(data: sp_inherents::InherentData) -> Vec<<Block as BlockT>::Extrinsic> {
			data.create_extrinsics()
		}

		fn check_inherents(
			block: Block,
			data: sp_inherents::InherentData,
		) -> sp_inherents::CheckInherentsResult {
			data.check_extrinsics(&block)
		}
	}

	impl sp_transaction_pool::runtime_api::TaggedTransactionQueue<Block> for Runtime {
		fn validate_transaction(
			source: TransactionSource,
			tx: <Block as BlockT>::Extrinsic,
			block_hash: <Block as BlockT>::Hash,
		) -> TransactionValidity {
			Executive::validate_transaction(source, tx, block_hash)
		}
	}

	impl sp_offchain::OffchainWorkerApi<Block> for Runtime {
		fn offchain_worker(header: &<Block as BlockT>::Header) {
			Executive::offchain_worker(header)
		}
	}

	impl sp_consensus_aura::AuraApi<Block, AuraId> for Runtime {
		fn slot_duration() -> sp_consensus_aura::SlotDuration {
			sp_consensus_aura::SlotDuration::from_millis(Aura::slot_duration())
		}

		fn authorities() -> Vec<AuraId> {
			Aura::authorities().into_inner()
		}
	}

	impl sp_session::SessionKeys<Block> for Runtime {
		fn generate_session_keys(seed: Option<Vec<u8>>) -> Vec<u8> {
			opaque::SessionKeys::generate(seed)
		}

		fn decode_session_keys(
			encoded: Vec<u8>,
		) -> Option<Vec<(Vec<u8>, KeyTypeId)>> {
			opaque::SessionKeys::decode_into_raw_public_keys(&encoded)
		}
	}

	impl fg_primitives::GrandpaApi<Block> for Runtime {
		fn grandpa_authorities() -> GrandpaAuthorityList {
			Grandpa::grandpa_authorities()
		}

		fn current_set_id() -> fg_primitives::SetId {
			Grandpa::current_set_id()
		}

		fn submit_report_equivocation_unsigned_extrinsic(
			_equivocation_proof: fg_primitives::EquivocationProof<
				<Block as BlockT>::Hash,
				NumberFor<Block>,
			>,
			_key_owner_proof: fg_primitives::OpaqueKeyOwnershipProof,
		) -> Option<()> {
			None
		}

		fn generate_key_ownership_proof(
			_set_id: fg_primitives::SetId,
			_authority_id: GrandpaId,
		) -> Option<fg_primitives::OpaqueKeyOwnershipProof> {
			// NOTE: this is the only implementation possible since we've
			// defined our key owner proof type as a bottom type (i.e. a type
			// with no values).
			None
		}
	}

	impl dkg_runtime_primitives::DKGApi<Block, dkg_runtime_primitives::crypto::AuthorityId, BlockNumber> for Runtime {
		fn authority_set() -> dkg_runtime_primitives::AuthoritySet<dkg_runtime_primitives::crypto::AuthorityId> {
			let authorities = DKG::authorities();
			let authority_set_id = DKG::authority_set_id();

			dkg_runtime_primitives::AuthoritySet {
				authorities,
				id: authority_set_id
			}
		}

		fn queued_authority_set() -> dkg_runtime_primitives::AuthoritySet<dkg_runtime_primitives::crypto::AuthorityId> {
			let queued_authorities = DKG::next_authorities();
			let queued_authority_set_id = DKG::authority_set_id() + 1u64;

			dkg_runtime_primitives::AuthoritySet {
				authorities: queued_authorities,
				id: queued_authority_set_id
			}
		}

		fn signature_threshold() -> u16 {
			DKG::signature_threshold()
		}

		fn should_refresh(block_number: BlockNumber) -> bool {
			DKG::should_refresh(block_number)
		}

		fn next_dkg_pub_key() -> Option<Vec<u8>> {
			if let Some((.., pub_key)) = DKG::next_dkg_public_key() {
				return Some(pub_key)
			}
			return None
		}

<<<<<<< HEAD
		fn get_unsigned_proposals() -> Vec<(DKGPayloadKey, ProposalType)> {
=======
		fn next_pub_key_sig() -> Option<Vec<u8>> {
			if let Some((.., pub_key_sig)) = DKG::next_public_key_signature() {
				return Some(pub_key_sig)
			}
			return None
		}

		fn dkg_pub_key() -> Option<Vec<u8>> {
			let dkg_pub_key = DKG::dkg_public_key();
			if !dkg_pub_key.1.is_empty() {
				return Some(dkg_pub_key.1)
			}
			return None
		}

		fn get_unsigned_proposals() -> Vec<(ProposalNonce, ProposalType)> {
>>>>>>> d54c3688
			DKGProposalHandler::get_unsigned_proposals()
		}

		fn get_max_extrinsic_delay(block_number: BlockNumber) -> BlockNumber {
			DKG::max_extrinsic_delay(block_number)
		}

		fn get_authority_accounts() -> (Vec<AccountId>, Vec<AccountId>) {
			(DKG::current_authorities_accounts(), DKG::next_authorities_accounts())
		}
	}

	impl frame_system_rpc_runtime_api::AccountNonceApi<Block, AccountId, Index> for Runtime {
		fn account_nonce(account: AccountId) -> Index {
			System::account_nonce(account)
		}
	}

	impl pallet_transaction_payment_rpc_runtime_api::TransactionPaymentApi<Block, Balance> for Runtime {
		fn query_info(
			uxt: <Block as BlockT>::Extrinsic,
			len: u32,
		) -> pallet_transaction_payment_rpc_runtime_api::RuntimeDispatchInfo<Balance> {
			TransactionPayment::query_info(uxt, len)
		}
		fn query_fee_details(
			uxt: <Block as BlockT>::Extrinsic,
			len: u32,
		) -> pallet_transaction_payment::FeeDetails<Balance> {
			TransactionPayment::query_fee_details(uxt, len)
		}
	}

	#[cfg(feature = "runtime-benchmarks")]
	impl frame_benchmarking::Benchmark<Block> for Runtime {
		fn dispatch_benchmark(
			config: frame_benchmarking::BenchmarkConfig
		) -> Result<
			(Vec<frame_benchmarking::BenchmarkBatch>, Vec<StorageInfo>),
			sp_runtime::RuntimeString,
		> {
			use frame_benchmarking::{Benchmarking, BenchmarkBatch, add_benchmark, TrackedStorageKey};
			use frame_support::traits::StorageInfoTrait;

			use frame_system_benchmarking::Pallet as SystemBench;
			impl frame_system_benchmarking::Config for Runtime {}

			let whitelist: Vec<TrackedStorageKey> = vec![
				// Block Number
				hex_literal::hex!("26aa394eea5630e07c48ae0c9558cef702a5c1b19ab7a04f536c519aca4983ac").to_vec().into(),
				// Total Issuance
				hex_literal::hex!("c2261276cc9d1f8598ea4b6a74b15c2f57c875e4cff74148e4628f264b974c80").to_vec().into(),
				// Execution Phase
				hex_literal::hex!("26aa394eea5630e07c48ae0c9558cef7ff553b5a9862a516939d82b3d3d8661a").to_vec().into(),
				// Event Count
				hex_literal::hex!("26aa394eea5630e07c48ae0c9558cef70a98fdbe9ce6c55837576c60c7af3850").to_vec().into(),
				// System Events
				hex_literal::hex!("26aa394eea5630e07c48ae0c9558cef780d41e5e16056765bc8461851072c9d7").to_vec().into(),
			];

			let storage_info = AllPalletsWithSystem::storage_info();

			let mut batches = Vec::<BenchmarkBatch>::new();
			let params = (&config, &whitelist);

			add_benchmark!(params, batches, frame_system, SystemBench::<Runtime>);
			add_benchmark!(params, batches, pallet_balances, Balances);
			add_benchmark!(params, batches, pallet_timestamp, Timestamp);
			add_benchmark!(params, batches, pallet_template, TemplateModule);

			if batches.is_empty() { return Err("Benchmark not found for this pallet.".into()) }
			Ok((batches, storage_info))
		}
	}
}<|MERGE_RESOLUTION|>--- conflicted
+++ resolved
@@ -794,9 +794,6 @@
 			return None
 		}
 
-<<<<<<< HEAD
-		fn get_unsigned_proposals() -> Vec<(DKGPayloadKey, ProposalType)> {
-=======
 		fn next_pub_key_sig() -> Option<Vec<u8>> {
 			if let Some((.., pub_key_sig)) = DKG::next_public_key_signature() {
 				return Some(pub_key_sig)
@@ -812,8 +809,7 @@
 			return None
 		}
 
-		fn get_unsigned_proposals() -> Vec<(ProposalNonce, ProposalType)> {
->>>>>>> d54c3688
+		fn get_unsigned_proposals() -> Vec<(DKGPayloadKey, ProposalType)> {
 			DKGProposalHandler::get_unsigned_proposals()
 		}
 
